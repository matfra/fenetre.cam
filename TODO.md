--- conflicted
+++ resolved
@@ -32,13 +32,9 @@
       - The status button should be based on the polling interval for that camera instead o fbeing hardcoded to N minutes.
   - camera details
   - Uniformize the behaviour of the camera details page wheter we come from the map view, the list view and the fullscreen view.
-<<<<<<< HEAD
   - Add a about page with links to Github, the main fenetre.cam and the code version
-=======
-
 - Add a hall of fame
 
->>>>>>> d89f28a7
 ### Admin interface.
 - [BUG] Crop preview is broken (not to scale)
 - ssim and sky area should be defiend on the crop preview since they happen after crop
