--- conflicted
+++ resolved
@@ -305,13 +305,8 @@
         self._ble_client = None  # To store the BleakClient instance
 
     def run(self):
-<<<<<<< HEAD
-        logging.info(f"Starting GoPro utility thread for {self.gopro_ip}")
-#        self.gopro.validate_presets()
-=======
         logger.info(f"Starting GoPro utility thread for {self.gopro_ip}")
-        self.gopro.validate_presets()
->>>>>>> fd80019f
+        # TODO: Move this further down: self.gopro.validate_presets()
         while not self.exit_event.is_set():
             try:
                 # 1. Verify IP connectivity
